--- conflicted
+++ resolved
@@ -24,26 +24,15 @@
 -record(state, {
 	  port,
 	  opts,
-<<<<<<< HEAD
-	  pid
-=======
 	  pid,
 	  require = []
->>>>>>> 54ba892d
 	 }).
 
 %%====================================================================
 %% API
 %%====================================================================
-<<<<<<< HEAD
-start_link() ->
-    start_link([]).
-start_link(Args) ->
-    gen_server:start_link(?MODULE, Args, []).
-=======
 start_link(Args, Proc) ->
     gen_server:start_link({local, Proc}, ?MODULE, Args, []).
->>>>>>> 54ba892d
 
 %%====================================================================
 %% gen_server callbacks
@@ -56,18 +45,13 @@
 
 handle_call(get_state, _, State) ->
     {reply, State, State};
-<<<<<<< HEAD
 handle_call({eval, Code, Timeout, MaxMem}, From, #state{opts=Opts}=OrigState) ->
-=======
-handle_call({eval, Code, Timeout, MaxMem}, _, #state{opts=Opts}=OrigState) ->
->>>>>>> 54ba892d
     State = guarantee_php(OrigState),
     Exec  = exec_php(State#state.port, Code, Timeout),
     Limit = if
 		MaxMem =:= undefined -> get_opt(maxmem, Opts, infinity);
 		true -> MaxMem
 	    end,
-<<<<<<< HEAD
     Restart = case {element(1, Exec), Limit} of
 		  {exit, _} ->
 		      true;
@@ -97,36 +81,12 @@
 		       State
 	       end,
     {noreply, NewState};
-=======
-    case Limit of
-	infinity ->
-	    NewState = State;
-	_ ->
-	    case get_mem(State#state.pid) of
-		Mem when not is_integer(Mem); Mem > Limit ->
-		    NewState = restart_php(State);
-		_ ->
-		    NewState = State
-	    end
-    end,
-    Reply = if
-		element(1, Exec) =:= exit ->
-		    Exec;
-		NewState#state.pid =:= State#state.pid ->
-		    erlang:append_element(Exec, continue);
-		true ->
-		    erlang:append_element(Exec, break)
-	    end,
-    {reply, Reply, NewState};
->>>>>>> 54ba892d
 handle_call(get_mem, _, OrigState) ->
     State = guarantee_php(OrigState),
     Mem = get_mem(State#state.pid),
     {reply, Mem, State};
 handle_call(restart_php, _, State) ->
     {reply, ok, restart_php(State)};
-<<<<<<< HEAD
-=======
 handle_call({require, Require}, _From, OrigState) ->
     NewState = restart_php(OrigState#state{require=Require}),
     case NewState#state.pid of
@@ -135,7 +95,6 @@
 	_ ->
 	    {reply, error, restart_php(OrigState)}
     end;
->>>>>>> 54ba892d
 handle_call(_Request, _From, State) ->
     {noreply, State}.
 
@@ -158,11 +117,7 @@
 %%% Internal functions
 %%--------------------------------------------------------------------
 
-<<<<<<< HEAD
-start_php(#state{opts=Opts}=State) ->
-=======
 start_php(#state{opts=Opts, require=Require}=State) ->
->>>>>>> 54ba892d
     Php  = get_opt(php,  Opts, "php"),
     Init = get_opt(init, Opts, []),
     Dir  = get_opt(dir,  Opts, []),
@@ -178,10 +133,6 @@
 	    _  -> [{env, Envs}]
 	end,
     Port = open_port({spawn, Command}, PortOpts),
-<<<<<<< HEAD
-    Pid  = get_pid(Port),
-    State#state{port=Port,pid=Pid}.
-=======
     require(Port, Require),
     Pid  = get_pid(Port),
     State#state{port=Port,pid=Pid}.
@@ -191,7 +142,6 @@
 require(Port, [{_, {code, Code}} | Require]) ->
     exec_php(Port, Code, 5000),
     require(Port, Require).
->>>>>>> 54ba892d
 
 stop_php(Port) ->
     case erlang:port_info(Port) of
@@ -248,11 +198,7 @@
     end.
 
 exec_php(Port, Code, Timeout) ->
-<<<<<<< HEAD
-    Port ! {self(), {command, list_to_binary(Code)}},
-=======
     Port ! {self(), {command, unicode:characters_to_binary(Code)}},
->>>>>>> 54ba892d
     receive
 	{Port, {exit_status, Status}} -> {exit, Status};
 	{Port, {data, Data}}          -> {Return, Rest} = php_util:unserialize(Data),
