--- conflicted
+++ resolved
@@ -84,16 +84,12 @@
 %% @doc Starts the PHP application, supervisor, a number of workers,
 %%      and this API server module with the options set in php.app.
 start() ->
-<<<<<<< HEAD
     case application:start(php) of
 	{error, {already_started, php}} ->
 	    ok;
 	Other ->
 	    Other
     end.
-=======
-    application:start(php).
->>>>>>> 26bb21ac
 
 %% @spec stop() -> ok
 %% @doc Stops the PHP application and everything it started.
